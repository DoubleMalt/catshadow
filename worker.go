// SPDX-FileCopyrightText: 2019, David Stainton <dawuud@riseup.net>
// SPDX-License-Identifier: AGPL-3.0-or-later
//
// worker.go - client operations worker
//
// This program is free software: you can redistribute it and/or modify
// it under the terms of the GNU Affero General Public License as
// published by the Free Software Foundation, either version 3 of the
// License, or (at your option) any later version.
//
// This program is distributed in the hope that it will be useful,
// but WITHOUT ANY WARRANTY; without even the implied warranty of
// MERCHANTABILITY or FITNESS FOR A PARTICULAR PURPOSE.  See the
// GNU Affero General Public License for more details.
//
// You should have received a copy of the GNU Affero General Public License
// along with this program.  If not, see <http://www.gnu.org/licenses/>.

package catshadow

import (
	"errors"
	"fmt"
	"math"
	"time"

	"github.com/katzenpost/client"
	"github.com/katzenpost/core/crypto/rand"
)

// ReadInboxLambdaPDivisor is used to divide our LambdaP parameter
// to determine our new lambda parameter for our poisson process
// which is used in selecting time intervals between attempting
// to retreive messages from our remote Provider.
const ReadInboxLambdaPDivisor = 42

func getReadInboxInterval(lambdaP float64, lambdaPMaxDelay uint64) time.Duration {
	readInboxMsec := uint64(rand.Exp(rand.NewMath(), (lambdaP / ReadInboxLambdaPDivisor)))
	if readInboxMsec > (lambdaPMaxDelay * ReadInboxLambdaPDivisor) {
		readInboxMsec = lambdaPMaxDelay * ReadInboxLambdaPDivisor
	}
	return time.Duration(readInboxMsec) * time.Millisecond
}

func (c *Client) worker() {
	const maxDuration = time.Duration(math.MaxInt64)

	// Retreive cached PKI doc.
	doc := c.session.CurrentDocument()
	if doc == nil {
		c.fatalErrCh <- errors.New("aborting, PKI doc is nil")
		return
	}

	readInboxInterval := getReadInboxInterval(doc.LambdaP, doc.LambdaPMaxDelay)
	readInboxTimer := time.NewTimer(readInboxInterval)
	defer readInboxTimer.Stop()

	gcMessagestimer := time.NewTimer(GarbageCollectionInterval)
	defer gcMessagestimer.Stop()

	isConnected := true
	for {
		var qo interface{}
		select {
		case <-c.HaltCh():
			c.log.Debug("Terminating gracefully.")
			c.stopContactTimers()
			c.haltKeyExchanges()
			return
		case <-gcMessagestimer.C:
			c.garbageCollectConversations()
			gcMessagestimer.Reset(GarbageCollectionInterval)
		case <-readInboxTimer.C:
			if isConnected {
				c.log.Debug("READING INBOX")
				c.sendReadInbox()
				readInboxInterval := getReadInboxInterval(doc.LambdaP, doc.LambdaPMaxDelay)
<<<<<<< HEAD
				c.log.Debugf("readInboxInterval: %d", readInboxInterval/time.Millisecond)
=======
				c.log.Debug("<-readInboxTimer.C: Setting readInboxTimer to %s", readInboxInterval)
>>>>>>> c0ba3fcf
				readInboxTimer.Reset(readInboxInterval)
			}
		case qo = <-c.opCh:
			switch op := qo.(type) {
			case *opAddContact:
				err := c.createContact(op.name, op.sharedSecret)
				if err != nil {
					c.log.Errorf("create contact failure: %s", err.Error())
				}
			case *opRemoveContact:
				c.doContactRemoval(op.name)
			case *opSendMessage:
				c.doSendMessage(op.id, op.name, op.payload)
			case *opGetContacts:
				op.responseChan <- c.contactNicknames
			case *opRetransmit:
				c.log.Debugf("RETRANSMISSION for %s", op.contact.Nickname)
				c.sendMessage(op.contact)
			default:
				c.fatalErrCh <- errors.New("BUG, unknown operation type.")
			}
		case update := <-c.pandaChan:
			c.processPANDAUpdate(&update)
			continue
		case update := <-c.reunionChan:
			c.processReunionUpdate(&update)
			continue
		case rawClientEvent := <-c.session.EventSink:
			switch event := rawClientEvent.(type) {
			case *client.MessageIDGarbageCollected:
				c.garbageCollectSendMap(event)
			case *client.ConnectionStatusEvent:
				c.log.Infof("Connection status change: isConnected %v", event.IsConnected)
				if isConnected != event.IsConnected && event.IsConnected {
					readInboxInterval := getReadInboxInterval(doc.LambdaP, doc.LambdaPMaxDelay)
					c.log.Debug("ConnectionStatusEvent: Connected: Setting readInboxTimer to %s", readInboxInterval)
					readInboxTimer.Reset(readInboxInterval)
					isConnected = event.IsConnected
					c.eventCh.In() <- event
					continue
				}
				isConnected = event.IsConnected
				if !isConnected {
					c.log.Debug("ConnectionStatusEvent: Disconnected: Setting readInboxTimer to %s", maxDuration)
					readInboxTimer.Reset(maxDuration)
				}
				c.eventCh.In() <- event
			case *client.MessageSentEvent:
				c.handleSent(event)
				continue
			case *client.MessageReplyEvent:
				c.handleReply(event)
				continue
			case *client.NewDocumentEvent:
				doc = event.Document
				readInboxInterval := getReadInboxInterval(doc.LambdaP, doc.LambdaPMaxDelay)
				c.log.Debug("NewDocumentEvent: Setting readInboxTimer to %s", readInboxInterval)
				readInboxTimer.Reset(readInboxInterval)
				continue
			default:
				c.fatalErrCh <- fmt.Errorf("bug, received unknown event from client EventSink: %v", event)
				return
			}
		}
	} // end of for loop
}<|MERGE_RESOLUTION|>--- conflicted
+++ resolved
@@ -76,11 +76,7 @@
 				c.log.Debug("READING INBOX")
 				c.sendReadInbox()
 				readInboxInterval := getReadInboxInterval(doc.LambdaP, doc.LambdaPMaxDelay)
-<<<<<<< HEAD
-				c.log.Debugf("readInboxInterval: %d", readInboxInterval/time.Millisecond)
-=======
 				c.log.Debug("<-readInboxTimer.C: Setting readInboxTimer to %s", readInboxInterval)
->>>>>>> c0ba3fcf
 				readInboxTimer.Reset(readInboxInterval)
 			}
 		case qo = <-c.opCh:
