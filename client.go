// SPDX-FileCopyrightText: 2019, David Stainton <dawuud@riseup.net>
// SPDX-License-Identifier: AGPL-3.0-or-later
//
// client.go - client
//
// This program is free software: you can redistribute it and/or modify
// it under the terms of the GNU Affero General Public License as
// published by the Free Software Foundation, either version 3 of the
// License, or (at your option) any later version.
//
// This program is distributed in the hope that it will be useful,
// but WITHOUT ANY WARRANTY; without even the implied warranty of
// MERCHANTABILITY or FITNESS FOR A PARTICULAR PURPOSE.  See the
// GNU Affero General Public License for more details.
//
// You should have received a copy of the GNU Affero General Public License
// along with this program.  If not, see <http://www.gnu.org/licenses/>.

package catshadow

import (
	"bytes"
	"encoding/binary"
	"errors"
	"fmt"
	"github.com/awnumar/memguard"
	"sort"
	"sync"
	"time"

	"github.com/fxamacker/cbor/v2"
	"github.com/katzenpost/client"
	cConstants "github.com/katzenpost/client/constants"
	"github.com/katzenpost/core/crypto/ecdh"
	"github.com/katzenpost/core/crypto/rand"
	"github.com/katzenpost/core/log"
	"github.com/katzenpost/core/utils"
	"github.com/katzenpost/core/worker"
	ratchet "github.com/katzenpost/doubleratchet"
	memspoolclient "github.com/katzenpost/memspool/client"
	"github.com/katzenpost/memspool/common"
	pclient "github.com/katzenpost/panda/client"
	panda "github.com/katzenpost/panda/crypto"
	rClient "github.com/katzenpost/reunion/client"
	rTrans "github.com/katzenpost/reunion/transports/katzenpost"
	"gopkg.in/eapache/channels.v1"
	"gopkg.in/op/go-logging.v1"
)

var (
	errTrialDecryptionFailed  = errors.New("Trial Decryption Failed")
	errInvalidPlaintextLength = errors.New("Plaintext has invalid payload length")
	errContactNotFound        = errors.New("Contact not found")
	errPendingKeyExchange     = errors.New("Cannot send to contact pending key exchange")
	errBlobNotFound           = errors.New("Blob not found in store")
)

// Client is the mixnet client which interacts with other clients
// and services on the network.
type Client struct {
	worker.Worker

	eventCh     channels.Channel
	EventSink   chan interface{}
	opCh        chan interface{}
	pandaChan   chan panda.PandaUpdate
	reunionChan chan rClient.ReunionUpdate
	fatalErrCh  chan error

	// messageID -> *SentMessageDescriptor
	sendMap *sync.Map

	stateWorker         *StateWriter
	linkKey             *ecdh.PrivateKey
	user                string
	blob                map[string][]byte
	contacts            map[uint64]*Contact
	contactNicknames    map[string]*Contact
	spoolReadDescriptor *memspoolclient.SpoolReadDescriptor
	conversations       map[string]map[MessageID]*Message
	conversationsMutex  *sync.Mutex
	blobMutex           *sync.Mutex

	client  *client.Client
	session *client.Session

	log        *logging.Logger
	logBackend *log.Backend
}

type MessageID [MessageIDLen]byte

type queuedSpoolCommand struct {
	Provider string
	Receiver string
	Command  []byte
	ID       MessageID
}

// NewClientAndRemoteSpool creates a new Client and creates a new remote spool
// for collecting messages destined to this Client. The Client is associated with
// this remote spool and this state is preserved in the encrypted statefile, of course.
// This constructor of Client is used when creating a new Client as opposed to loading
// the previously saved state for an existing Client.
func NewClientAndRemoteSpool(logBackend *log.Backend, mixnetClient *client.Client, stateWorker *StateWriter, user string, linkKey *ecdh.PrivateKey) (*Client, error) {
	state := &State{
		Blob:          make(map[string][]byte),
		Contacts:      make([]*Contact, 0),
		Conversations: make(map[string]map[MessageID]*Message),
		User:          user,
		Provider:      mixnetClient.Provider(),
		LinkKey:       linkKey,
	}
	c, err := New(logBackend, mixnetClient, stateWorker, state)
	if err != nil {
		return nil, err
	}
	err = c.CreateRemoteSpool()
	if err != nil {
		return nil, err
	}
	c.save()
	return c, nil
}

// New creates a new Client instance given a mixnetClient, stateWorker and state.
// This constructor is used to load the previously saved state of a Client.
func New(logBackend *log.Backend, mixnetClient *client.Client, stateWorker *StateWriter, state *State) (*Client, error) {
	session, err := mixnetClient.NewSession(state.LinkKey)
	if err != nil {
		return nil, err
	}
	if state.Blob == nil {
		state.Blob = make(map[string][]byte)
	}
	c := &Client{
		eventCh:             channels.NewInfiniteChannel(),
		EventSink:           make(chan interface{}),
		opCh:                make(chan interface{}, 8),
		reunionChan:         make(chan rClient.ReunionUpdate),
		pandaChan:           make(chan panda.PandaUpdate),
		fatalErrCh:          make(chan error),
		sendMap:             new(sync.Map),
		contacts:            make(map[uint64]*Contact),
		contactNicknames:    make(map[string]*Contact),
		spoolReadDescriptor: state.SpoolReadDescriptor,
		linkKey:             state.LinkKey,
		user:                state.User,
		conversations:       state.Conversations,
		blob:                state.Blob,
		blobMutex:           new(sync.Mutex),
		conversationsMutex:  new(sync.Mutex),
		stateWorker:         stateWorker,
		client:              mixnetClient,
		session:             session,
		log:                 logBackend.GetLogger("catshadow "+state.User),
		logBackend:          logBackend,
	}
	for _, contact := range state.Contacts {
		c.contacts[contact.id] = contact
		c.contactNicknames[contact.Nickname] = contact
	}
	return c, nil
}

// Start starts the client worker goroutine and the
// read-inbox worker goroutine.
func (c *Client) Start() {
	c.garbageCollectConversations()
	c.Go(c.eventSinkWorker)
	c.Go(c.worker)
	c.restartContactExchanges()
	c.restartSending()
	// Start the fatal error watcher.
	go func() {
		err, ok := <-c.fatalErrCh
		if !ok {
			return
		}
		c.log.Warningf("Shutting down due to error: %v", err)
		c.Shutdown()
	}()
	// Shutdown if the client halts for some reason
	go func() {
		c.client.Wait()
		c.Shutdown()
	}()

}

// restart contact exchanges
func (c *Client) restartContactExchanges() {
	pandaCfg := c.session.GetPandaConfig()
	reunionCfg := c.session.GetReunionConfig()
	for _, contact := range c.contacts {
		if contact.IsPending {
			if reunionCfg != nil && reunionCfg.Enable == true {
				transports, err := c.getReunionTransports() // could put outside this loop
				if err != nil {
					// XXX: handle with a UI notification
					c.log.Warningf("Reunion configured, but no transports found")
					break
				}
				for eid, ex := range contact.reunionKeyExchange {
					// see if the transport still exists in current transports
					m := false
					for _, tr := range transports {
						if tr.Recipient == ex.recipient && tr.Provider == ex.provider {
							m = true
							lstr := fmt.Sprintf("reunion with %s at %s@%s", contact.Nickname, tr.Recipient, tr.Provider)
							dblog := c.logBackend.GetLogger(lstr)
							exchange, err := rClient.NewExchangeFromSnapshot(ex.serialized, dblog, tr, c.reunionChan)
							if err != nil {
								c.log.Warningf("Reunion failed: %v", err)
							} else {
								go exchange.Run()
								break
							}
						}
					}
					// transport not found
					if m == false {
						c.log.Warningf("Reunion transport %s@%s no longer exists!", ex.recipient, ex.provider)
						delete(contact.reunionKeyExchange, eid)
					}
				}
			} else if pandaCfg != nil {
				logPandaMeeting := c.logBackend.GetLogger(fmt.Sprintf("PANDA_meetingplace_%s", contact.Nickname))
				meetingPlace := pclient.New(pandaCfg.BlobSize, c.session, logPandaMeeting, pandaCfg.Receiver, pandaCfg.Provider)
				logPandaKx := c.logBackend.GetLogger(fmt.Sprintf("PANDA_keyexchange_%s", contact.Nickname))
				kx, err := panda.UnmarshalKeyExchange(rand.Reader, logPandaKx, meetingPlace, contact.pandaKeyExchange, contact.ID(), c.pandaChan, contact.pandaShutdownChan)
				if err != nil {
					panic(err)
				}
				go kx.Run()
			}
		}
	}
}

func (c *Client) restartSending() {
	for _, contact := range c.contacts {
		if !contact.IsPending {
			if _, err := contact.outbound.Peek(); err == nil {
				// prod worker to start draining contact outbound queue
				c.opCh <- &opRetransmit{contact: contact}
			}
		}
	}
}

func (c *Client) eventSinkWorker() {
	defer func() {
		c.log.Debug("Event sink worker terminating gracefully.")
		close(c.EventSink)
	}()
	for {
		var event interface{} = nil
		select {
		case <-c.HaltCh():
			return
		case event = <-c.eventCh.Out():
		}
		select {
		case c.EventSink <- event:
		case <-c.HaltCh():
			return
		}
	}
}

func (c *Client) garbageCollectConversations() {
	c.conversationsMutex.Lock()
	defer c.conversationsMutex.Unlock()
	for _, messages := range c.conversations {
		for mesgID, message := range messages {
			if time.Now().After(message.Timestamp.Add(MessageExpirationDuration)) {
				delete(messages, mesgID)
			}
		}
	}
}

// CreateRemoteSpool creates a remote spool for collecting messages
// destined to this Client. This method blocks until the reply from
// the remote spool service is received or the round trip timeout is reached.
func (c *Client) CreateRemoteSpool() error {
	desc, err := c.session.GetService(common.SpoolServiceName)
	if err != nil {
		return err
	}
	if c.spoolReadDescriptor == nil {
		// Be warned that the call to NewSpoolReadDescriptor blocks until the reply
		// is received or the round trip timeout is reached.
		c.spoolReadDescriptor, err = memspoolclient.NewSpoolReadDescriptor(desc.Name, desc.Provider, c.session)
		if err != nil {
			return err
		}
		c.log.Debug("remote reader spool created successfully")
	}
	return nil
}

// NewContact adds a new contact to the Client's state. This starts
// the PANDA protocol instance for this contact where intermediate
// states will be preserved in the encrypted statefile such that
// progress on the PANDA key exchange can be continued at a later
// time after program shutdown or restart.
func (c *Client) NewContact(nickname string, sharedSecret []byte) {
	c.opCh <- &opAddContact{
		name:         nickname,
		sharedSecret: sharedSecret,
	}
}

func (c *Client) randID() uint64 {
	var idBytes [8]byte
	for {
		_, err := rand.Reader.Read(idBytes[:])
		if err != nil {
			panic(err)
		}
		n := binary.LittleEndian.Uint64(idBytes[:])
		if n == 0 {
			continue
		}
		if _, ok := c.contacts[n]; ok {
			continue
		}
		return n
	}
	// unreachable
}

// called by worker upon opAddContact
func (c *Client) createContact(nickname string, sharedSecret []byte) error {
	if _, ok := c.contactNicknames[nickname]; ok {
		return fmt.Errorf("Contact with nickname %s, already exists.", nickname)
	}
	contact, err := NewContact(nickname, c.randID(), c.spoolReadDescriptor, c.session)
	if err != nil {
		return err
	}
	c.contacts[contact.ID()] = contact
	c.contactNicknames[contact.Nickname] = contact

	// Use PANDA or Reunion
	pandaCfg := c.session.GetPandaConfig()
	reunionCfg := c.session.GetReunionConfig()

	switch {
	case reunionCfg != nil && pandaCfg != nil:
		// both reunion and panda have a configuration entry, and reunion is enabled
		if reunionCfg.Enable == true {
			return errors.New("One of Reunion OR Panda must be configured, not both")
		}
		fallthrough
	case pandaCfg != nil:
		err = c.doPANDAExchange(contact, sharedSecret)
		if err != nil {
			c.log.Notice("PANDA Failure for %v: %v", contact, err)
			return err
		}
	case reunionCfg != nil:
		contact.reunionKeyExchange = make(map[uint64]boundExchange)
		contact.reunionResult = make(map[uint64]string)
		err = c.doReunion(contact, sharedSecret)
		if err != nil {
			c.log.Notice("Reunion Failure for %v: %v", contact, err)
			return err
		}
	}
	return err
}

func (c *Client) doGetConversation(nickname string, responseChan chan Messages) {
	var msg Messages

	c.conversationsMutex.Lock()
	defer c.conversationsMutex.Unlock()
	cc, ok := c.conversations[nickname]
	if !ok {
		close(responseChan)
		return
	}
	for _, m := range cc {
		msg = append(msg, m)
	}
	// do not block the worker
	go func() {
		sort.Sort(msg)
		responseChan <- msg
	}()
}

func (c *Client) doPANDAExchange(contact *Contact, sharedSecret []byte) error {
	// Use PANDA
	pandaCfg := c.session.GetPandaConfig()
	logPandaClient := c.logBackend.GetLogger(fmt.Sprintf("PANDA_meetingplace_%s", contact.Nickname))
	meetingPlace := pclient.New(pandaCfg.BlobSize, c.session, logPandaClient, pandaCfg.Receiver, pandaCfg.Provider)
	kxLog := c.logBackend.GetLogger(fmt.Sprintf("PANDA_keyexchange_%s", contact.Nickname))
	kx, err := panda.NewKeyExchange(rand.Reader, kxLog, meetingPlace, sharedSecret, contact.keyExchange, contact.id, c.pandaChan, contact.pandaShutdownChan)
	if err != nil {
		return err
	}
	contact.pandaKeyExchange = kx.Marshal()
	contact.keyExchange = nil
	go kx.Run()
	c.save()

	c.log.Info("New PANDA key exchange in progress.")
	return nil
}

func (c *Client) getReunionTransports() ([]*rTrans.Transport, error) {
	// Get consensus
	doc := c.session.CurrentDocument()
	if doc == nil {
		return nil, errors.New("No current document, wtf")
	}
	transports := make([]*rTrans.Transport, 0)

	// Get reunion endpoints and epoch values
	for _, p := range doc.Providers {
		if r, ok := p.Kaetzchen["reunion"]; ok {
			if ep, ok := r["endpoint"]; ok {
				ep := ep.(string)
				trans := &rTrans.Transport{Session: c.session, Recipient: ep, Provider: p.Name}
				c.log.Debugf("Adding transport %v", trans)
				transports = append(transports, trans)
			} else {
				return nil, errors.New("Provider kaetzchen descriptor missing endpoint")
			}
		}
	}
	if len(transports) > 0 {
		return transports, nil
	}
	return nil, errors.New("Found no reunion transports")
}

func (c *Client) doReunion(contact *Contact, sharedSecret []byte) error {
	c.log.Info("DoReunion called")
	rtransports, err := c.getReunionTransports()
	if err != nil {
		return err
	}
	for _, tr := range rtransports {
		epochs, err := tr.CurrentEpochs()
		if err != nil {
			return err
		}
		srvs, err := tr.CurrentSharedRandoms()
		if err != nil {
			return err
		}
		// what should we do to reduce the number of exchanges initiated?
		// if this is the first reunion, choose the latest published epoch and srv ?
		// (after some time, try other epochs and srvs?)
		for _, srv := range srvs[0:1] {
			for _, epoch := range epochs {
				lstr := fmt.Sprintf("reunion with %s at %s@%s:%d", contact.Nickname, tr.Recipient, tr.Provider, epoch)
				dblog := c.logBackend.GetLogger(lstr)
				ex, err := rClient.NewExchange(contact.keyExchange, dblog, tr, contact.ID(), sharedSecret, srv, epoch, c.reunionChan)
				if err != nil {
					return err
				}
				// create a mapping from exchange ID to transport and serialized updates
				contact.reunionKeyExchange[ex.ExchangeID] = boundExchange{recipient: tr.Recipient, provider: tr.Provider}
				go ex.Run()
				c.log.Info("New reunion exchange %v in progress.", ex.ExchangeID)
			}
		}
	}
	return nil
}

// GetContacts returns the contacts map.
func (c *Client) GetContacts() map[string]*Contact {
	getContactsOp := opGetContacts{
		responseChan: make(chan map[string]*Contact),
	}
	c.opCh <- &getContactsOp
	return <-getContactsOp.responseChan
}

// RemoveContact removes a contact from the Client's state.
func (c *Client) RemoveContact(nickname string) error {
	removeContactOp := &opRemoveContact{
		name:         nickname,
		responseChan: make(chan error),
	}
	c.opCh <- removeContactOp
	return <-removeContactOp.responseChan
}

// RenameContact changes the name of a contact.
func (c *Client) RenameContact(oldname, newname string) error {
	renameContactOp := &opRenameContact{
		oldname:      oldname,
		newname:      newname,
		responseChan: make(chan error),
	}
	c.opCh <- renameContactOp
	return <-renameContactOp.responseChan
}

func (c *Client) doContactRemoval(nickname string) error {
	contact, ok := c.contactNicknames[nickname]
	if !ok {
		return errContactNotFound
	}
	if contact.IsPending {
		if contact.pandaShutdownChan != nil {
			close(contact.pandaShutdownChan)
		}
	}
	delete(c.contactNicknames, nickname)
	delete(c.contacts, contact.id)
	c.WipeConversation(nickname) // calls c.save()
	return nil
}

func (c *Client) doContactRename(oldname, newname string) error {
	// check to see if oldname exists and newname does not exist
	c.conversationsMutex.Lock()
	defer c.conversationsMutex.Unlock()
	contact, ok := c.contactNicknames[oldname]
	if !ok {
		return errors.New("Contact not found")
	}
	if _, ok := c.contactNicknames[newname]; ok {
		return errors.New("Contact already exists")
	}
	contact.Nickname = newname
	c.contactNicknames[newname] = contact
	c.conversations[newname] = c.conversations[oldname]
	c.blobMutex.Lock()
	if b, ok := c.blob["avatar://"+oldname]; ok {
		c.blob["avatar://"+newname] = b
		delete(c.blob, "avatar://"+oldname)
	}
	c.blobMutex.Unlock()

	delete(c.conversations, oldname)
	delete(c.contactNicknames, oldname)
	return nil
}

func (c *Client) save() {
	c.log.Debug("Saving statefile.")
	serialized, err := c.marshal()
	if err != nil {
		panic(err)
	}
	c.stateWorker.stateCh <- serialized
}

func (c *Client) marshal() (*memguard.LockedBuffer, error) {
	contacts := []*Contact{}
	for _, contact := range c.contacts {
		contacts = append(contacts, contact)
	}
	c.conversationsMutex.Lock()
	s := &State{
		SpoolReadDescriptor: c.spoolReadDescriptor,
		Contacts:            contacts,
		LinkKey:             c.linkKey,
		User:                c.user,
		Provider:            c.client.Provider(),
		Conversations:       c.conversations,
<<<<<<< HEAD
	}
	defer c.conversationsMutex.Unlock()
	// XXX: shouldn't we also obtain the ratchet locks as well?
	return cbor.Marshal(s)
=======
		Blob:                c.blob,
	}
	defer c.conversationsMutex.Unlock()
	// XXX: shouldn't we also obtain the ratchet locks as well?
	ms := memguard.NewStream()
	e := cbor.NewEncoder(ms)
	e.Encode(s)
	return ms.Flush()
>>>>>>> 2b16f30d
}

func (c *Client) stopContactTimers() {
	for _, contact := range c.contacts {
		if contact.rtx != nil {
			contact.rtx.Stop()
		}
	}
}

func (c *Client) haltKeyExchanges() {
	for _, contact := range c.contacts {
		if contact.IsPending {
			c.log.Debugf("Halting pending key exchange for '%s' contact.", contact.Nickname)
			if contact.pandaShutdownChan != nil {
				close(contact.pandaShutdownChan)
			}
		}
	}
}

// Shutdown shuts down the client.
func (c *Client) Shutdown() {
	c.log.Info("Shutting down now.")
	c.Halt()
	c.client.Shutdown()
	c.stateWorker.Halt()
}

func (c *Client) processReunionUpdate(update *rClient.ReunionUpdate) {
	c.log.Debug("got a reunion update for exchange %v", update.ExchangeID)
	contact, ok := c.contacts[update.ContactID]
	if !ok {
		c.log.Error("failure to perform Reunion update: invalid contact ID")
		return
	}
	if !contact.IsPending {
		// we performed multiple exchanges, but this one has probably arrived too late
		c.log.Debugf("received reunion update for exchange %v after pairing occurred", update.ExchangeID)
		// remove the map entries
		if _, ok := contact.reunionKeyExchange[update.ExchangeID]; ok {
			delete(contact.reunionKeyExchange, update.ExchangeID)
		}
		if _, ok := contact.reunionResult[update.ExchangeID]; ok {
			delete(contact.reunionResult, update.ExchangeID)
		}
		return
	}
	switch {
	case update.Error != nil:
		contact.reunionResult[update.ExchangeID] = update.Error.Error()
		c.log.Infof("Reunion key exchange %v with %s failed: %s", update.ExchangeID, contact.Nickname, update.Error)
		if _, ok := contact.reunionKeyExchange[update.ExchangeID]; ok {
			delete(contact.reunionKeyExchange, update.ExchangeID) // remove map entry
		}
		// XXX: if there are other reunion key exchanges pending for this client, we probably do not want to emit an error event just yet...
		if len(contact.reunionKeyExchange) == 0 {
			c.eventCh.In() <- &KeyExchangeCompletedEvent{
				Nickname: contact.Nickname,
				Err:      update.Error,
			}
		}
		return

	case update.Serialized != nil:
		if ex, ok := contact.reunionKeyExchange[update.ExchangeID]; ok {
			ex.serialized = update.Serialized
			c.log.Infof("Reunion key exchange %v with %s update received", update.ExchangeID, contact.Nickname)
		} else {
			c.log.Infof("Reunion key exchange %v with %s update received after another valid exchange", update.ExchangeID, contact.Nickname)
		}
	case update.Result != nil:
		c.log.Debugf("Reunion exchange %v completed", update.ExchangeID)
		exchange, err := parseContactExchangeBytes(update.Result)
		if _, ok := contact.reunionKeyExchange[update.ExchangeID]; ok {
			delete(contact.reunionKeyExchange, update.ExchangeID) // remove map entry
		}
		if err != nil {
			err = fmt.Errorf("Reunion failure to parse contact exchange %v bytes: %s", update.ExchangeID, err)
			c.log.Error(err.Error())
			contact.reunionResult[update.ExchangeID] = err.Error()
			c.save()
			c.eventCh.In() <- &KeyExchangeCompletedEvent{
				Nickname: contact.Nickname,
				Err:      err,
			}
			return
		}
		contact.spoolWriteDescriptor = exchange.SpoolWriteDescriptor
		contact.ratchetMutex.Lock()
		err = contact.ratchet.ProcessKeyExchange(exchange.KeyExchange)
		contact.ratchetMutex.Unlock()
		if err != nil {
			err = fmt.Errorf("Reunion double ratchet key exchange %v failure: %s", update.ExchangeID, err)
			c.log.Error(err.Error())
			contact.reunionResult[update.ExchangeID] = err.Error()
			c.save()
			c.eventCh.In() <- &KeyExchangeCompletedEvent{
				Nickname: contact.Nickname,
				Err:      err,
			}
			return
		}
		// XXX: should purge the reunionResults now...
		contact.keyExchange = nil
		contact.IsPending = false
		c.log.Info("Reunion double ratchet key exchange completed by exchange %v!", update.ExchangeID)
		c.eventCh.In() <- &KeyExchangeCompletedEvent{
			Nickname: contact.Nickname,
		}
	}
	c.save()
}

func (c *Client) processPANDAUpdate(update *panda.PandaUpdate) {
	contact, ok := c.contacts[update.ID]
	if !ok {
		c.log.Error("failure to perform PANDA update: invalid contact ID")
		return
	}

	switch {
	case update.Err != nil:
		// restart the handshake with the current state if the error is due to SURB-ACK timeout
		if update.Err == client.ErrReplyTimeout {
			pandaCfg := c.session.GetPandaConfig()
			if pandaCfg == nil {
				panic("panda failed, must have a panda service configured")
			}

			c.log.Error("PANDA handshake for client %s timed-out; restarting exchange", contact.Nickname)
			logPandaMeeting := c.logBackend.GetLogger(fmt.Sprintf("PANDA_meetingplace_%s", contact.Nickname))
			meetingPlace := pclient.New(pandaCfg.BlobSize, c.session, logPandaMeeting, pandaCfg.Receiver, pandaCfg.Provider)
			logPandaKx := c.logBackend.GetLogger(fmt.Sprintf("PANDA_keyexchange_%s", contact.Nickname))
			kx, err := panda.UnmarshalKeyExchange(rand.Reader, logPandaKx, meetingPlace, contact.pandaKeyExchange, contact.ID(), c.pandaChan, contact.pandaShutdownChan)
			if err != nil {
				panic(err)
			}
			go kx.Run()
		}
		contact.pandaResult = update.Err.Error()
		contact.pandaShutdownChan = nil
		c.log.Infof("Key exchange with %s failed: %s", contact.Nickname, update.Err)
		c.eventCh.In() <- &KeyExchangeCompletedEvent{
			Nickname: contact.Nickname,
			Err:      update.Err,
		}
	case update.Serialised != nil:
		if bytes.Equal(contact.pandaKeyExchange, update.Serialised) {
			c.log.Infof("Strange, our PANDA key exchange echoed our exchange bytes: %s", contact.Nickname)
			c.eventCh.In() <- &KeyExchangeCompletedEvent{
				Nickname: contact.Nickname,
				Err:      errors.New("strange, our PANDA key exchange echoed our exchange bytes"),
			}
			return
		}
		contact.pandaKeyExchange = update.Serialised
	case update.Result != nil:
		c.log.Debug("PANDA exchange completed")
		contact.pandaKeyExchange = nil
		exchange, err := parseContactExchangeBytes(update.Result)
		if err != nil {
			err = fmt.Errorf("failure to parse contact exchange bytes: %s", err)
			c.log.Error(err.Error())
			contact.pandaResult = err.Error()
			contact.IsPending = false
			c.save()
			c.eventCh.In() <- &KeyExchangeCompletedEvent{
				Nickname: contact.Nickname,
				Err:      err,
			}
			return
		}
		contact.ratchetMutex.Lock()
		err = contact.ratchet.ProcessKeyExchange(exchange.KeyExchange)
		contact.ratchetMutex.Unlock()
		if err != nil {
			err = fmt.Errorf("Double ratchet key exchange failure: %s", err)
			c.log.Error(err.Error())
			contact.pandaResult = err.Error()
			contact.IsPending = false
			c.save()
			c.eventCh.In() <- &KeyExchangeCompletedEvent{
				Nickname: contact.Nickname,
				Err:      err,
			}
			return
		}
		contact.spoolWriteDescriptor = exchange.SpoolWriteDescriptor
		contact.IsPending = false
		c.log.Info("Double ratchet key exchange completed!")
		c.eventCh.In() <- &KeyExchangeCompletedEvent{
			Nickname: contact.Nickname,
		}
	}
	c.save()
}

// SendMessage sends a message to the Client contact with the given nickname.
func (c *Client) SendMessage(nickname string, message []byte) MessageID {
	if len(message)+4 > DoubleRatchetPayloadLength {
		c.fatalErrCh <- fmt.Errorf("Message too large to transmit")
		return MessageID{}
	}
	convoMesgID := MessageID{}
	_, err := rand.Reader.Read(convoMesgID[:])
	if err != nil {
		c.fatalErrCh <- err
	}

	c.opCh <- &opSendMessage{
		id:      convoMesgID,
		name:    nickname,
		payload: message,
	}

	return convoMesgID
}

func (c *Client) doSendMessage(convoMesgID MessageID, nickname string, message []byte) {
	contact, ok := c.contactNicknames[nickname]
	if !ok {
		c.log.Errorf("contact %s not found", nickname)
		c.eventCh.In() <- &MessageNotSentEvent{
			Nickname:  nickname,
			MessageID: convoMesgID,
			Err:       errContactNotFound,
		}
		return
	}
	if contact.IsPending {
		c.log.Errorf("cannot send message, contact %s is pending a key exchange", nickname)
		c.eventCh.In() <- &MessageNotSentEvent{
			Nickname:  nickname,
			MessageID: convoMesgID,
			Err:       errPendingKeyExchange,
		}
		return
	}
	outMessage := Message{
		Plaintext: message,
		Timestamp: time.Now(),
		Outbound:  true,
	}

	payload := make([]byte, DoubleRatchetPayloadLength)
	payloadLen := len(message)
	if payloadLen > DoubleRatchetPayloadLength-4 {
		payloadLen = DoubleRatchetPayloadLength - 4
	}
	binary.BigEndian.PutUint32(payload[:4], uint32(payloadLen))
	copy(payload[4:], message)
	contact.ratchetMutex.Lock()
	ciphertext, err := contact.ratchet.Encrypt(nil, payload[:])
	if err != nil {
		c.log.Errorf("failed to encrypt: %s", err)
		contact.ratchetMutex.Unlock()
<<<<<<< HEAD
=======
		c.eventCh.In() <- &MessageNotSentEvent{
			Nickname:  nickname,
			MessageID: convoMesgID,
			Err:       err,
		}
>>>>>>> 2b16f30d
		return
	}
	contact.ratchetMutex.Unlock()

	appendCmd, err := common.AppendToSpool(contact.spoolWriteDescriptor.ID, ciphertext)
	if err != nil {
		c.log.Errorf("failed to compute spool append command: %s", err)
		c.eventCh.In() <- &MessageNotSentEvent{
			Nickname:  nickname,
			MessageID: convoMesgID,
			Err:       err,
		}
		return
	}

	// enqueue the message for sending
	item := &queuedSpoolCommand{Receiver: contact.spoolWriteDescriptor.Receiver,
		Provider: contact.spoolWriteDescriptor.Provider,
		Command:  appendCmd, ID: convoMesgID}
	if _, err := contact.outbound.Peek(); err == ErrQueueEmpty {
		// no messages already queued, so call sendMessage immediately
		defer c.sendMessage(contact)
	}
	if err := contact.outbound.Push(item); err != nil {
		c.log.Debugf("Failed to enqueue message!")
		c.eventCh.In() <- &MessageNotSentEvent{
			Nickname:  nickname,
			MessageID: convoMesgID,
			Err:       err,
		}
		return
	}

	// update the conversation history
	c.conversationsMutex.Lock()
	_, ok = c.conversations[nickname]
	if !ok {
		c.conversations[nickname] = make(map[MessageID]*Message)
	}
	c.conversations[nickname][convoMesgID] = &outMessage
	c.conversationsMutex.Unlock()
	c.save()
}

func (c *Client) sendMessage(contact *Contact) {
	// Transmit the oldest message on tip of queue; it will be Pop'd upon ACK
	cmd, err := contact.outbound.Peek()
	if err == ErrQueueEmpty {
		c.log.Debugf("No messages to send for contact: %s", contact.Nickname)
		return
	}

	// XXX: unfortunately this command does not tell us when to expect the message delivery to have occurred even though minclient knows it...
	mesgID, err := c.session.SendUnreliableMessage(cmd.Receiver, cmd.Provider, cmd.Command)
	if err != nil {
		c.log.Errorf("failed to send ciphertext to remote spool: %s", err)
		return
	}
	c.log.Debug("Message enqueued for sending to %s, message-ID: %x", contact.Nickname, *mesgID)
	c.sendMap.Store(*mesgID, &SentMessageDescriptor{
		Nickname:  contact.Nickname,
		MessageID: cmd.ID,
	})
}

func (c *Client) sendReadInbox() {
	// apparently never checks to see if the spool has been made first...
	if c.spoolReadDescriptor == nil {
		c.log.Errorf("Should not sendReadInbox before the remote spool was made...")
		return
	}
	sequence := c.spoolReadDescriptor.ReadOffset
	cmd, err := common.ReadFromSpool(c.spoolReadDescriptor.ID, sequence, c.spoolReadDescriptor.PrivateKey)
	if err != nil {
		c.fatalErrCh <- errors.New("failed to compose spool read command")
		return
	}
	mesgID, err := c.session.SendUnreliableMessage(c.spoolReadDescriptor.Receiver, c.spoolReadDescriptor.Provider, cmd)
	if err != nil {
		c.log.Error("failed to send inbox retrieval message")
		return
	}
	c.log.Debug("Message enqueued for reading remote spool %x:%d, message-ID: %x", c.spoolReadDescriptor.ID, sequence, mesgID)
	var a MessageID
	binary.BigEndian.PutUint32(a[:4], sequence)
	c.sendMap.Store(*mesgID, &SentMessageDescriptor{Nickname: c.user, MessageID: a})
}

func (c *Client) garbageCollectSendMap(gcEvent *client.MessageIDGarbageCollected) {
	c.log.Debug("Garbage Collecting Message ID %x", gcEvent.MessageID[:])
	c.sendMap.Delete(gcEvent.MessageID)
}

func (c *Client) handleSent(sentEvent *client.MessageSentEvent) {
	orig, ok := c.sendMap.Load(*sentEvent.MessageID)
	if ok {
		switch tp := orig.(type) {
		case *SentMessageDescriptor:
			if tp.Nickname == c.user { // ack for readInbox
				if sentEvent.Err != nil {
					c.log.Debugf("readInbox command %x failed with %s", *sentEvent.MessageID, sentEvent.Err)
				} else {
					c.log.Debugf("readInbox command %x sent", *sentEvent.MessageID)
				}
				return
			}

			// since the retransmission occurs per contact
			// set a timer on the contact
			if contact, ok := c.contactNicknames[tp.Nickname]; !ok {
				return
			} else {
				if sentEvent.Err != nil {
					c.log.Debugf("message send for %s failed with err: %s", tp.Nickname, sentEvent.Err)
					// XXX: need to do something to resume transmission...
					if contact.rtx != nil {
						contact.rtx.Stop()
					}
					c.eventCh.In() <- &MessageNotSentEvent{
						Nickname:  tp.Nickname,
						MessageID: tp.MessageID,
						Err:       sentEvent.Err,
					}
					c.opCh <- &opRetransmit{contact: contact}
					return
				}

				c.log.Debugf("Sending new msg and resetting timer")
				if contact.rtx != nil {
					contact.rtx.Stop()
				}
				// keep track of the MessageID that has not been ACK'd yet
				contact.ackID = *sentEvent.MessageID
				contact.rtx = time.AfterFunc(sentEvent.ReplyETA*2, func() {
					c.opCh <- &opRetransmit{contact: contact}
				})
			}

			c.log.Debugf("MessageSentEvent for %x", *sentEvent.MessageID)
			c.setMessageSent(tp.Nickname, tp.MessageID)
			c.eventCh.In() <- &MessageSentEvent{
				Nickname:  tp.Nickname,
				MessageID: tp.MessageID,
			}
		default:
			c.fatalErrCh <- errors.New("BUG, sendMap entry has incorrect type")
		}
	}
}

func (c *Client) handleReply(replyEvent *client.MessageReplyEvent) {
	if ev, ok := c.sendMap.Load(*replyEvent.MessageID); ok {
		defer c.sendMap.Delete(replyEvent.MessageID)
		switch tp := ev.(type) {
		case *SentMessageDescriptor:
			spoolResponse, err := common.SpoolResponseFromBytes(replyEvent.Payload)
			if err != nil {
				c.fatalErrCh <- fmt.Errorf("BUG, invalid spool response, error is %s", err)
				return
			}
			if !spoolResponse.IsOK() {
				c.log.Errorf("Spool response ID %d status error: %s for SpoolID %x",
					spoolResponse.MessageID, spoolResponse.Status, spoolResponse.SpoolID)
				// XXX: should emit an event to the client ? eg spool write failure
				return
			}
			if tp.Nickname != c.user {
				// Is a Message Delivery acknowledgement for a spool write
				c.log.Debugf("MessageDeliveredEvent for %s MessageID %x", tp.Nickname, *replyEvent.MessageID)
				// cancel retransmission timer
				if contact, ok := c.contactNicknames[tp.Nickname]; ok {
					if contact.ackID != *replyEvent.MessageID {
						// spurious ACK
						c.log.Debugf("Dropping spurious ACK for %x", *replyEvent.MessageID)
						return
					}
					if _, err := contact.outbound.Pop(); err != nil {
						// duplicate ACK?
						c.log.Debugf("Maybe duplicate ACK received for %s with MessageID %x %s",
							contact.Nickname, *replyEvent.MessageID, err)
						return // do not send an extra MessageDeliveredEvent!
					} else {
						// cancel the retransmission timer
						if contact.rtx != nil {
							contact.rtx.Stop()
						}
						// try to send the next message, if one exists
						defer c.sendMessage(contact)
					}
				} else {
					return
				}
				c.log.Debugf("Sending MessageDeliveredEvent for %s", tp.Nickname)
				c.setMessageDelivered(tp.Nickname, tp.MessageID)
				c.eventCh.In() <- &MessageDeliveredEvent{
					Nickname:  tp.Nickname,
					MessageID: tp.MessageID,
				}
				return
			}

			// is a valid response to the tip of our spool, so increment the pointer
			off := binary.BigEndian.Uint32(tp.MessageID[:4])

			c.log.Debugf("Got a valid spool response: %d, status: %s, len %d in response to: %d", spoolResponse.MessageID, spoolResponse.Status, len(spoolResponse.Message), off)
			switch {
			case spoolResponse.MessageID < c.spoolReadDescriptor.ReadOffset:
				return // dup
			case spoolResponse.MessageID == c.spoolReadDescriptor.ReadOffset:
				c.log.Debugf("Calling decryptMessage(%x, xx)", *replyEvent.MessageID)
				err := c.decryptMessage(replyEvent.MessageID, spoolResponse.Message)
				switch err {
				case errTrialDecryptionFailed:
					// this message did not correspond to any known contacts
					// if we have any contacts pending key exchange, do not increment the spool descriptor
					// in order to avoid losing the first message. this is due to a race where the contact
					// has already completed the key exchange and sent a first message, before we have
					// completed our key exchange.
					// XXX: this could break things if a contact key exchange never completes...
					c.log.Debugf("failure to decrypt tip of spool - MessageID: %x", *replyEvent.MessageID)
					for _, contact := range c.contacts {
						if contact.IsPending {
							c.log.Warning("received message we could not decrypt while key exchange pending, delaying spool read descriptor increment")
							return
						}
					}
					c.log.Warning("received message we could not decrypt while NO key exchange pending, skipping this message")
				case nil:
					// message was decrypted successfully
					c.log.Debugf("successfully decrypted tip of spool - MessageID: %x", *replyEvent.MessageID)
				default:
					// received an error, likely due to retransmission
					c.log.Debugf("failure to decrypt tip of spool - MessageID: %x, err: %s", *replyEvent.MessageID, err.Error())
				}
				// in all other cases, advance the spool read descriptor
				c.spoolReadDescriptor.IncrementOffset()
				c.save()
			default:
				panic("received spool response for MessageID not requested yet")
			}
			return
		default:
			c.fatalErrCh <- errors.New("BUG, sendMap entry has incorrect type")
			return
		}
	}
}

// GetConversation returns a map of messages between a contact
func (c *Client) GetConversation(nickname string) map[MessageID]*Message {
	c.conversationsMutex.Lock()
	defer c.conversationsMutex.Unlock()
	return c.conversations[nickname]
}

// WipeConversation removes all messages between a contact
func (c *Client) WipeConversation(nickname string) {
	c.conversationsMutex.Lock()
	defer c.save()
	defer c.conversationsMutex.Unlock()

	if _, ok := c.conversations[nickname]; !ok {
		return
	}

	for k, m := range c.conversations[nickname] {
		utils.ExplicitBzero(m.Plaintext)
		m.Timestamp = time.Time{}
		m.Outbound = false
		m.Sent = false
		m.Delivered = false
		delete(c.conversations[nickname], k)
	}
	delete(c.conversations, nickname)
}

// GetConversation returns a map of all the maps of messages between a contact
func (c *Client) GetAllConversations() map[string]map[MessageID]*Message {
	c.conversationsMutex.Lock()
	defer c.conversationsMutex.Unlock()
	return c.conversations
}

// GetSortedConversation returns Messages (a slice of *Message, sorted by Timestamp)
func (c *Client) GetSortedConversation(nickname string) Messages {
	getConversationOp := opGetConversation{
		name:         nickname,
		responseChan: make(chan Messages),
	}
	c.opCh <- &getConversationOp
	m, ok := <-getConversationOp.responseChan
	if !ok {
		return nil
	}
	return m
}

func (c *Client) decryptMessage(messageID *[cConstants.MessageIDLength]byte, ciphertext []byte) error {
	var err error
	message := Message{}
	decrypted := false
	var nickname string
	for _, contact := range c.contacts {
		if contact.IsPending {
			continue
		}
		contact.ratchetMutex.Lock()
		plaintext, err := contact.ratchet.Decrypt(ciphertext)
		contact.ratchetMutex.Unlock()
		switch err {
		case ratchet.ErrCannotDecrypt:
			// this contact could not decrypt the message, try another
			continue
		case nil:
			// message decrypted successfully
			decrypted = true
			nickname = contact.Nickname
			if len(plaintext) < 4 {
				// short plaintext received
				return errInvalidPlaintextLength
			}
			payloadLen := binary.BigEndian.Uint32(plaintext[:4])
			if payloadLen+4 > uint32(len(plaintext)) {
				return errInvalidPlaintextLength
			}
			message.Plaintext = plaintext[4 : 4+payloadLen]
			message.Timestamp = time.Now()
			message.Outbound = false
			break
		default:
			// every other type of error indicates an invalid message
			c.log.Debugf("Decryption err: %s", err.Error())
			return err
		}
	}
	if decrypted {
		convoMesgID := MessageID{}
		_, err = rand.Reader.Read(convoMesgID[:])
		if err != nil {
			c.fatalErrCh <- err
		}
		c.log.Debugf("Message decrypted for %s: %x", nickname, convoMesgID)
		c.conversationsMutex.Lock()
		_, ok := c.conversations[nickname]
		if !ok {
			c.conversations[nickname] = make(map[MessageID]*Message)
		}
		c.conversations[nickname][convoMesgID] = &message
		c.conversationsMutex.Unlock()
<<<<<<< HEAD
=======
		c.save()
>>>>>>> 2b16f30d

		c.eventCh.In() <- &MessageReceivedEvent{
			Nickname:  nickname,
			Message:   message.Plaintext,
			Timestamp: message.Timestamp,
		}
		return nil
	}
	c.log.Debugf("trial ratchet decryption failure for message ID %x reported ratchet error: %s", *messageID, err)
	return errTrialDecryptionFailed
}

// setMessageSent sets Message MessageID Sent = true and returns true on success
func (c *Client) setMessageSent(nickname string, msgId MessageID) bool {
	c.conversationsMutex.Lock()
	defer c.conversationsMutex.Unlock()
	if ch, ok := c.conversations[nickname]; ok {
		if m, ok := ch[msgId]; ok {
			m.Sent = true
			return true
		}
	}

	return false
}

// setMessageDelivered sets Message MessageID Delivered = true and returns true on success
func (c *Client) setMessageDelivered(nickname string, msgId MessageID) bool {
	c.conversationsMutex.Lock()
	defer c.conversationsMutex.Unlock()
	if ch, ok := c.conversations[nickname]; ok {
		if m, ok := ch[msgId]; ok {
			m.Delivered = true
			return true
		}
	}

	return false
}

// AddBlob adds a []byte blob identified by id string to the clients storage
func (c *Client) AddBlob(id string, blob []byte) error {
	// if Client was constructed from an old state file, blob is nil
	c.blobMutex.Lock()
	c.blob[id] = blob
	c.blobMutex.Unlock()
	c.save()
	return nil
}

// DeleteBlob removes the blob identified by id string or error
func (c *Client) DeleteBlob(id string) error {
	c.blobMutex.Lock()
	defer c.blobMutex.Unlock()
	_, ok := c.blob[id]
	if !ok {
		return errBlobNotFound
	}
	delete(c.blob, id)
	c.save()
	return nil
}

// GetBlob returns the blob identified by id string or error
func (c *Client) GetBlob(id string) ([]byte, error) {
	c.blobMutex.Lock()
	defer c.blobMutex.Unlock()
	b, ok := c.blob[id]
	if !ok {
		return nil, errBlobNotFound
	}
	return b, nil
}<|MERGE_RESOLUTION|>--- conflicted
+++ resolved
@@ -569,12 +569,6 @@
 		User:                c.user,
 		Provider:            c.client.Provider(),
 		Conversations:       c.conversations,
-<<<<<<< HEAD
-	}
-	defer c.conversationsMutex.Unlock()
-	// XXX: shouldn't we also obtain the ratchet locks as well?
-	return cbor.Marshal(s)
-=======
 		Blob:                c.blob,
 	}
 	defer c.conversationsMutex.Unlock()
@@ -583,7 +577,6 @@
 	e := cbor.NewEncoder(ms)
 	e.Encode(s)
 	return ms.Flush()
->>>>>>> 2b16f30d
 }
 
 func (c *Client) stopContactTimers() {
@@ -841,14 +834,11 @@
 	if err != nil {
 		c.log.Errorf("failed to encrypt: %s", err)
 		contact.ratchetMutex.Unlock()
-<<<<<<< HEAD
-=======
 		c.eventCh.In() <- &MessageNotSentEvent{
 			Nickname:  nickname,
 			MessageID: convoMesgID,
 			Err:       err,
 		}
->>>>>>> 2b16f30d
 		return
 	}
 	contact.ratchetMutex.Unlock()
@@ -1198,10 +1188,7 @@
 		}
 		c.conversations[nickname][convoMesgID] = &message
 		c.conversationsMutex.Unlock()
-<<<<<<< HEAD
-=======
 		c.save()
->>>>>>> 2b16f30d
 
 		c.eventCh.In() <- &MessageReceivedEvent{
 			Nickname:  nickname,
